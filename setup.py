#!/usr/bin/env python

import setuptools

<<<<<<< HEAD
import io
from glob import glob
from os.path import basename
from os.path import dirname
from os.path import join
from os.path import splitext
import re
import sys

from setuptools import find_packages
from setuptools import setup

version = '20.09'

#### Small hack to force using a plain version number if the option
#### --plain-version is passed to setup.py

USE_DEFAULT_VERSION = False
try:
    sys.argv.remove('--use-default-version')
    USE_DEFAULT_VERSION = True
except ValueError:
    pass
####


def get_version(default=version, template='{tag}.{distance}.{commit}{dirty}',
                use_default=USE_DEFAULT_VERSION):
    """
    Return a version collected from git if possible or fall back to an
    hard-coded default version otherwise. If `use_default` is True,
    always use the default version.
    """
    if use_default:
        return default
    try:
        tag, distance, commit, dirty = get_git_version()
        if not distance and not dirty:
            # we are from a clean Git tag: use tag
            return tag

        distance = 'post{}'.format(distance)
        if dirty:
            time_stamp = get_time_stamp()
            dirty = '.dirty.' + get_time_stamp()
        else:
            dirty = ''

        return template.format(**locals())
    except:
        # no git data: use default version
        return default


def get_time_stamp():
    """
    Return a numeric UTC time stamp without microseconds.
    """
    from datetime import datetime
    return (datetime.isoformat(datetime.utcnow()).split('.')[0]
            .replace('T', '').replace(':', '').replace('-', ''))


def get_git_version():
    """
    Return version parts from Git or raise an exception.
    """
    from subprocess import check_output, STDOUT
    # this may fail with exceptions
    cmd = 'git', 'describe', '--tags', '--long', '--dirty',
    version = check_output(cmd, stderr=STDOUT).strip()
    dirty = version.endswith('-dirty')
    tag, distance, commit = version.split('-')[:3]
    # lower tag and strip V prefix in tags
    tag = tag.lower().lstrip('v ').strip()
    # strip leading g from git describe commit
    commit = commit.lstrip('g').strip()
    return tag, int(distance), commit, dirty


def read(*names, **kwargs):
    return io.open(
        join(dirname(__file__), *names),
        encoding=kwargs.get('encoding', 'utf8')
    ).read()


setup(
    name='commoncode',
    version=get_version(),
    license='Apache-2.0',
    description='',
    long_description=read('README.rst'),
    author='nexB. Inc. and others',
    author_email='info@aboutcode.org',
    url='',
    packages=find_packages('src'),
    package_dir={'': 'src'},
    py_modules=[splitext(basename(path))[0] for path in glob('src/*.py')],
    include_package_data=True,
    zip_safe=False,
    classifiers=[
        # complete classifier list: http://pypi.python.org/pypi?%3Aaction=list_classifiers
        'Development Status :: 5 - Production/Stable',
        'Intended Audience :: Developers',
        'Programming Language :: Python',
        'Programming Language :: Python :: 3',
        'Programming Language :: Python :: 3.6',
        'Programming Language :: Python :: 3.7',
        'Programming Language :: Python :: 3.8',
        'Topic :: Software Development',
        'Topic :: Utilities',
    ],
    keywords=[
    ],
    install_requires=[
        # commoncode
        'backports.os == 0.1.1; python_version < "3"',
        'future >= 0.16.0',
        'text_unidecode >= 1.0, < 2.0',
        'saneyaml',
        'Beautifulsoup4 >= 4.0.0, <5.0.0',
        'click >= 6.0.0',
        'intbitset >= 2.3.0,  < 3.0',
    ]
)
=======
if __name__ == "__main__":
    setuptools.setup()
>>>>>>> 5febefbe
<|MERGE_RESOLUTION|>--- conflicted
+++ resolved
@@ -2,134 +2,5 @@
 
 import setuptools
 
-<<<<<<< HEAD
-import io
-from glob import glob
-from os.path import basename
-from os.path import dirname
-from os.path import join
-from os.path import splitext
-import re
-import sys
-
-from setuptools import find_packages
-from setuptools import setup
-
-version = '20.09'
-
-#### Small hack to force using a plain version number if the option
-#### --plain-version is passed to setup.py
-
-USE_DEFAULT_VERSION = False
-try:
-    sys.argv.remove('--use-default-version')
-    USE_DEFAULT_VERSION = True
-except ValueError:
-    pass
-####
-
-
-def get_version(default=version, template='{tag}.{distance}.{commit}{dirty}',
-                use_default=USE_DEFAULT_VERSION):
-    """
-    Return a version collected from git if possible or fall back to an
-    hard-coded default version otherwise. If `use_default` is True,
-    always use the default version.
-    """
-    if use_default:
-        return default
-    try:
-        tag, distance, commit, dirty = get_git_version()
-        if not distance and not dirty:
-            # we are from a clean Git tag: use tag
-            return tag
-
-        distance = 'post{}'.format(distance)
-        if dirty:
-            time_stamp = get_time_stamp()
-            dirty = '.dirty.' + get_time_stamp()
-        else:
-            dirty = ''
-
-        return template.format(**locals())
-    except:
-        # no git data: use default version
-        return default
-
-
-def get_time_stamp():
-    """
-    Return a numeric UTC time stamp without microseconds.
-    """
-    from datetime import datetime
-    return (datetime.isoformat(datetime.utcnow()).split('.')[0]
-            .replace('T', '').replace(':', '').replace('-', ''))
-
-
-def get_git_version():
-    """
-    Return version parts from Git or raise an exception.
-    """
-    from subprocess import check_output, STDOUT
-    # this may fail with exceptions
-    cmd = 'git', 'describe', '--tags', '--long', '--dirty',
-    version = check_output(cmd, stderr=STDOUT).strip()
-    dirty = version.endswith('-dirty')
-    tag, distance, commit = version.split('-')[:3]
-    # lower tag and strip V prefix in tags
-    tag = tag.lower().lstrip('v ').strip()
-    # strip leading g from git describe commit
-    commit = commit.lstrip('g').strip()
-    return tag, int(distance), commit, dirty
-
-
-def read(*names, **kwargs):
-    return io.open(
-        join(dirname(__file__), *names),
-        encoding=kwargs.get('encoding', 'utf8')
-    ).read()
-
-
-setup(
-    name='commoncode',
-    version=get_version(),
-    license='Apache-2.0',
-    description='',
-    long_description=read('README.rst'),
-    author='nexB. Inc. and others',
-    author_email='info@aboutcode.org',
-    url='',
-    packages=find_packages('src'),
-    package_dir={'': 'src'},
-    py_modules=[splitext(basename(path))[0] for path in glob('src/*.py')],
-    include_package_data=True,
-    zip_safe=False,
-    classifiers=[
-        # complete classifier list: http://pypi.python.org/pypi?%3Aaction=list_classifiers
-        'Development Status :: 5 - Production/Stable',
-        'Intended Audience :: Developers',
-        'Programming Language :: Python',
-        'Programming Language :: Python :: 3',
-        'Programming Language :: Python :: 3.6',
-        'Programming Language :: Python :: 3.7',
-        'Programming Language :: Python :: 3.8',
-        'Topic :: Software Development',
-        'Topic :: Utilities',
-    ],
-    keywords=[
-    ],
-    install_requires=[
-        # commoncode
-        'backports.os == 0.1.1; python_version < "3"',
-        'future >= 0.16.0',
-        'text_unidecode >= 1.0, < 2.0',
-        'saneyaml',
-        'Beautifulsoup4 >= 4.0.0, <5.0.0',
-        'click >= 6.0.0',
-        'intbitset >= 2.3.0,  < 3.0',
-    ]
-)
-=======
 if __name__ == "__main__":
-    setuptools.setup()
->>>>>>> 5febefbe
+    setuptools.setup()