--- conflicted
+++ resolved
@@ -1,13 +1,10 @@
 [build-system]
-requires = ["setuptools >= 44", "wheel", "setuptools_scm[toml] >= 4"]
+requires = ["setuptools >= 50", "wheel", "setuptools_scm[toml] >= 4"]
 build-backend = "setuptools.build_meta"
 
 [tool.setuptools_scm]
-<<<<<<< HEAD
-=======
 # this is used populated when creating a git archive
 # and when there is .git dir and/or there is no git installed
->>>>>>> d21aef35
 fallback_version = "v9999.$Format:%h-%cs$"
 
 [tool.pytest.ini_options]
@@ -37,9 +34,9 @@
    "thirdparty",
    "tmp",
    "tests/data",
-   ".eggs",
+   ".eggs"
 ]
-
+    
 python_files = "*.py"
 
 python_classes = "Test"
