--- conflicted
+++ resolved
@@ -33,10 +33,6 @@
     requests >= 2.7.0, < 3.0.0
     intbitset >= 2.3.0, < 3.0
     saneyaml
-<<<<<<< HEAD
-=======
-    typing >=3.6, < 3.7
->>>>>>> d89c6b65
 setup_requires = setuptools_scm[toml] >= 4
 
 [options.packages.find]
