--- conflicted
+++ resolved
@@ -25,7 +25,6 @@
 include_package_data = true
 zip_safe = false
 install_requires =
-<<<<<<< HEAD
     backports.os == 0.1.1; python_version < "3"
     attrs >= 18.1, !=20.1.0
     click >= 6.0.0
@@ -34,10 +33,7 @@
     requests >= 2.7.0, < 3.0.0
     intbitset >= 2.3.0, < 3.0
     saneyaml
-setup_requires = setuptools_scm >= 4
-=======
 setup_requires = setuptools_scm[toml] >= 4
->>>>>>> 6001c747
 
 [options.packages.find]
 where=src
