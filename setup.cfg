--- conflicted
+++ resolved
@@ -4,21 +4,13 @@
     NOTICE
     AUTHORS.rst
     CHANGELOG.rst
-<<<<<<< HEAD
 name = commoncode
-=======
-name = skeleton
->>>>>>> d3e2d28d
 author = nexB. Inc. and others
 author_email = info@aboutcode.org
 license = Apache-2.0
 
 # description must be on ONE line https://github.com/pypa/setuptools/issues/1390
-<<<<<<< HEAD
 description = Set of common utilities, originally split from ScanCode
-=======
-description = skeleton
->>>>>>> d3e2d28d
 long_description = file:README.rst
 url = https://github.com/nexB/commoncode
 classifiers =
@@ -28,15 +20,10 @@
     Programming Language :: Python :: 3 :: Only
     Topic :: Software Development
     Topic :: Utilities
-<<<<<<< HEAD
 keywords =
     utilities
     scancode-toolkit
     typecode
-=======
-keywords = 
-    utilities
->>>>>>> d3e2d28d
 
 [options]
 package_dir=
@@ -62,14 +49,9 @@
 [options.extras_require]
 testing =
     # upstream
-<<<<<<< HEAD
-    pytest >= 4
-    pytest-xdist >= 1
-=======
     pytest >= 6
     pytest-xdist >= 2
 docs=
     Sphinx>=3.3.1
     sphinx-rtd-theme>=0.5.0
-    doc8>=0.8.1
->>>>>>> d3e2d28d
+    doc8>=0.8.1