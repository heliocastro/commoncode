[wheel]
universal=1

[metadata]
license_file = apache-2.0.LICENSE
name = commoncode
author = nexB. Inc. and others
author_email = info@aboutcode.org
description = skeleton
long_description = file:README.rst
url = https://github.com/nexB/commoncode
classifiers =
    Development Status :: 5 - Production/Stable
    Intended Audience :: Developers
    Programming Language :: Python :: 2
    Programming Language :: Python :: 3
    Topic :: Software Development
    Topic :: Utilities
keywords = 

[options]
package_dir=
    =src
packages=find:
include_package_data = true
zip_safe = false
install_requires =
<<<<<<< HEAD
    attrs >= 18.1, !=20.1.0
    click >= 6.0.0
    text_unidecode >= 1.0
    Beautifulsoup4 >= 4.0.0, < 5.0.0
    requests >= 2.7.0, < 3.0.0
    intbitset >= 2.3.0, < 3.0
    saneyaml
setup_requires = setuptools_scm[toml] >= 4
=======
setup_requires = setuptools_scm >= 4
>>>>>>> 343ff29e

[options.packages.find]
where=src

[options.extras_require]
testing =
    # upstream
    pytest >= 6
    pytest-xdist >= 2<|MERGE_RESOLUTION|>--- conflicted
+++ resolved
@@ -6,7 +6,7 @@
 name = commoncode
 author = nexB. Inc. and others
 author_email = info@aboutcode.org
-description = skeleton
+description = commoncode 
 long_description = file:README.rst
 url = https://github.com/nexB/commoncode
 classifiers =
@@ -25,7 +25,6 @@
 include_package_data = true
 zip_safe = false
 install_requires =
-<<<<<<< HEAD
     attrs >= 18.1, !=20.1.0
     click >= 6.0.0
     text_unidecode >= 1.0
@@ -33,10 +32,7 @@
     requests >= 2.7.0, < 3.0.0
     intbitset >= 2.3.0, < 3.0
     saneyaml
-setup_requires = setuptools_scm[toml] >= 4
-=======
 setup_requires = setuptools_scm >= 4
->>>>>>> 343ff29e
 
 [options.packages.find]
 where=src
